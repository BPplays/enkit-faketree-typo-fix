package auth

import (
	"context"
	"github.com/enfabrica/enkit/astore/common"
	"github.com/enfabrica/enkit/astore/rpc/auth"
	"github.com/enfabrica/enkit/lib/oauth"
	"github.com/enfabrica/enkit/lib/srand"
	"github.com/enfabrica/enkit/lib/kcerts"
	"github.com/stretchr/testify/assert"
	"golang.org/x/crypto/ssh"
	"golang.org/x/crypto/nacl/box"
	"github.com/enfabrica/enkit/lib/logger"
	"github.com/enfabrica/enkit/lib/cache"
	"math/rand"
	"strings"
	"testing"
	"io/ioutil"
)

func TestInvalid(t *testing.T) {
	rng := rand.New(srand.Source)
	server, err := New(rng)
	assert.Nil(t, server)
	assert.NotNil(t, err)
}

func Authenticate(t *testing.T, rng *rand.Rand, server *Server, pubkey []byte) *auth.TokenResponse {
	pub, priv, err := box.GenerateKey(rng)
	assert.Nil(t, err, err)

	areq := &auth.AuthenticateRequest{
		Key:    (*pub)[:],
		User:   "emma.goldman",
		Domain: "writers.org",
	}

	aresp, err := server.Authenticate(context.Background(), areq)
	assert.Nil(t, err, err)
	assert.Equal(t, 32, len(aresp.Key), "%d", len(aresp.Key))
	assert.True(t, strings.HasPrefix(aresp.Url, "static-prefix"), aresp.Url)
	servPub, err := common.KeyFromSlice(aresp.Key)
	assert.Nil(t, err, err)

	key, err := common.KeyFromURL(aresp.Url)
	assert.Nil(t, err, err)
	assert.NotNil(t, key)

	violence := "The most violent element in society is ignorance."
	oa := oauth.AuthData{Creds: &oauth.CredentialsCookie{Identity: oauth.Identity{
		Id:           "emma.goldman@writers.org",
		Username:     "emma.goldman",
		Organization: "writers.org",
	}}, Cookie: violence}
	server.FeedToken(*key, oa)

	treq := &auth.TokenRequest{
		Url: aresp.Url,
		Publickey: pubkey,
	}
	tresp, err := server.Token(context.Background(), treq)
	assert.Nil(t, err, err)
	assert.NotNil(t, tresp)

	assert.Equal(t, 65, len(tresp.Token), "%v", tresp.Token)
	assert.Equal(t, 24, len(tresp.Nonce), "%v", tresp.Nonce)

	nonce, err := common.NonceFromSlice(tresp.Nonce)
	decrypted, ok := box.Open(nil, tresp.Token, nonce.ToByte(), servPub.ToByte(), priv)
	assert.True(t, ok)

	assert.Equal(t, violence, string(decrypted), "%v - %v", decrypted, string(decrypted))
	return tresp
}

func TestBasicAuth(t *testing.T) {
	rng := rand.New(srand.Source)
	server, err := New(rng, WithAuthURL("static-prefix"))
	assert.Nil(t, err, err)
	assert.NotNil(t, server)

<<<<<<< HEAD
	tresp := Authenticate(t, rng, server)
=======
	tresp := Authenticate(t, rng, server, nil)
>>>>>>> d6f23a91
	assert.Equal(t, 0, len(tresp.Cert), "%v", tresp.Cert)
	assert.Equal(t, 0, len(tresp.Capublickey), "%v", tresp.Capublickey)
}

// Just in case your security scanner goes crazy on this:
// This is a test key, it is actually not used anywehere, at all.
// Yes, it has no passphrase.
//
// Feel free to install the corresponding public key on your servers, and enjoy
// all visistors who scan github repositories for private keys.
var rsaTestCert = `-----BEGIN OPENSSH PRIVATE KEY-----
b3BlbnNzaC1rZXktdjEAAAAABG5vbmUAAAAEbm9uZQAAAAAAAAABAAABlwAAAAdzc2gtcn
NhAAAAAwEAAQAAAYEA8Pz7wKhmfG8z8e2l+wohtUFGEgXhJRgBLJv6iPD0XDzJMerc4X2E
8H/uxD54Jx8grinUfPb9QzTPMM4OQiggeH+tK438mEwLTe+LBRF6G7TZHzCO5liNrPz9It
zW8H5x1sODg9CVJFu67WcALfqTu2RlevCBp3qH1DrsL1f0SKyTTnam9ovVuBNOwoKNkHA3
aP0tTWu2BPk2dBBDhbbfwDsg+I0/UG0D8q07ViQidmzTU5kWmUpZ++cXnDAr4KpxE6e43T
jVojCt/LadJ2JrKC3jb8KYbs7jNR87wJexCCr1ucVXnyqy2ehk4orJjUrtGx55DpGtdG+U
Df8EXq1BWfui4DP58n1z/QJw9MOPSBxEh6EGKN1WraVmNIqqO5hgLb3NdDog2glv2mbxWV
GLfQX7XnMTSttZ35v0BQfz4FWRtdJcyv+Wl+VdoyrZoJUBdNIxXov+uF8Wz4zE/M3iP9J6
1z2o4ID0wBKOvpY1ciMa8rzNA+dRoAFf2lqD1DTRAAAFiAySsdUMkrHVAAAAB3NzaC1yc2
EAAAGBAPD8+8CoZnxvM/HtpfsKIbVBRhIF4SUYASyb+ojw9Fw8yTHq3OF9hPB/7sQ+eCcf
IK4p1Hz2/UM0zzDODkIoIHh/rSuN/JhMC03viwURehu02R8wjuZYjaz8/SLc1vB+cdbDg4
PQlSRbuu1nAC36k7tkZXrwgad6h9Q67C9X9Eisk052pvaL1bgTTsKCjZBwN2j9LU1rtgT5
NnQQQ4W238A7IPiNP1BtA/KtO1YkInZs01OZFplKWfvnF5wwK+CqcROnuN041aIwrfy2nS
diaygt42/CmG7O4zUfO8CXsQgq9bnFV58qstnoZOKKyY1K7RseeQ6RrXRvlA3/BF6tQVn7
ouAz+fJ9c/0CcPTDj0gcRIehBijdVq2lZjSKqjuYYC29zXQ6INoJb9pm8VlRi30F+15zE0
rbWd+b9AUH8+BVkbXSXMr/lpflXaMq2aCVAXTSMV6L/rhfFs+MxPzN4j/Setc9qOCA9MAS
jr6WNXIjGvK8zQPnUaABX9pag9Q00QAAAAMBAAEAAAGBAL2IuxgTWkeTzm8AUgLXPRupcs
rKBQF/l6zWIH2DxSymQjcYWRCf/+aHN+rwlt9uA+32yEBgoWAyMKJZ7azqkl8zS6dtzLSb
Wmi5dcVOsZMI8ZsuPbW8//CGKTE6L3KGgFJBAzaw3hvyaVo+IE4JPhesJoRClDZ8kEfC7+
9sZZyi3lhfyYEvCa/0v4UL2Ps4xtu0A+VYSZgvyTwPbovEAMbXul7B+IHwu6IpzPk7Aj/R
54Nga/20FIGih1c4K8pPQYk3DCVDg/VUkFwiugnzokwDQGPkIcSMuvPoyyZrctKSBjS9T0
krul1+9HqdsK0IU449n5Z1FciexYq88l5lBmih/H3HrIaAIj8nnkRVMX7n4kr4w+98aAQt
c4ZpwA3q3EfKFMBbSu9mye85D5qdtRxKIdSCNqgDONcOyjs+0euumal7YoB3UMoVExO3Lr
hoC9yCVdFAwlfO8IwCDTpwu3mbGiAyfMlcs5Mi3QQLN8AnggJAfU/8QOMQ4b+x8KMF4QAA
AMEAxW+kPIj59Cw360MvW2GcvXWYYOTnK+pUAfDWHbj6s7aVBxaQwZ5r0efzYaleucLB42
y1IKiOK8P/QULel9+5qqnaCVQRHn6Ob0DBphGYuWnEw4rr1itt5JTe0Q7Ceb/nVKEvk1Rh
dhxF2AH4VaGqxvFYUlOWL98+vUCwR6w30FNiyb1uBgtYzFk3Vmb+RzwQGo40Xh1lbYnhz6
fdlHxwwP656kS71huk5pDTGpikfg5i+NTqmwKcezXCNHo003GzAAAAwQD+2TJH8nndcWqG
PQTdahn89vtVbOhi1N4+wqNV1GfwTe61t88T4yFi6xA67OabmF3hJdmz9oA+D4Opmr/kXV
a8VfMQEQ6oB3a7IQP+1y4FUjWOQKYuppO0WID1/WJ8hJ9FnWNaG1O/wMxvkyoYCGo7Sftp
MCyKIiF8n3tpKuIpYVWmpzon8GJiGCNzDGrtOgpfepgMJ7Jrvk3KJTprwJpZ+sHUZt6QOV
MDdiNlQrFsOLMqnJhLf0yIlIRUkhZBLKMAAADBAPITwPgh4KGzMjcV377WICPWGFfRqpmX
uOj+J5RAR42wAYnvjf66k+wTiBnq/fL2xzepKsvw+pqZXkLskPKB9MyR6fu+GtxCDfLhy8
imdebXFcEZasiV7Lr4yDhTy03c/ZDhiMOKsyTDw7C+FwVNV8ziHPhM+lSFZ3WA70gFiBEl
PReG8EaryR9nIKK8y9Y/QAK3Yjvo8uWsYrGiYTjQnmy+UJOGG4JBr+Htl9r5V7Q6asDDRc
NxwAnyaoTZyirb+wAAABFjY29udGF2YWxsaUBub3JhZA==
-----END OPENSSH PRIVATE KEY-----`

func TestCAAuthBroken(t *testing.T) {
	rng := rand.New(srand.Source)

	whacky := []byte("I don't need no certificate")
	server, err := New(rng, WithAuthURL("static-prefix"), WithCA(whacky))
	assert.NotNil(t, err, err)
	assert.Nil(t, server)
}

func getAgent(t *testing.T) (*kcerts.SSHAgent, error) {
	tempdir, err := ioutil.TempDir("", "cache")
	if err != nil {
		return nil, err
	}

	c := cache.Local{Root: tempdir}
	l := logger.DefaultLogger{Printer: t.Logf}
	return kcerts.FindSSHAgent(&c, l)
}

func TestCAAuthRSA(t *testing.T) {
	rng := rand.New(srand.Source)
	server, err := New(rng, WithAuthURL("static-prefix"), WithCA([]byte(rsaTestCert)))
	assert.Nil(t, err, err)
	assert.NotNil(t, server)

<<<<<<< HEAD
	tresp := Authenticate(t, rng, server)
=======
	agent, err := getAgent(t)
	assert.Nil(t, err, err)
	defer agent.Close()

	// Try to sign all the supported key types with the RSA certificate.
	pubKey, privKey, err := kcerts.MakeKeys(kcerts.GenerateDefault)
	assert.Nil(t, err, err)

	tresp := Authenticate(t, rng, server, pubKey)
	assert.Less(t, 128, len(tresp.Cert), "%v", tresp.Cert)
	assert.Less(t, 128, len(tresp.Capublickey), "%v", tresp.Capublickey)

	pubParsed, _, _, _, err := ssh.ParseAuthorizedKey(tresp.Cert)
	err = agent.AddCertificates(privKey, pubParsed, 60)
	assert.Nil(t, err, err)

	pubKey, privKey, err = kcerts.MakeKeys(kcerts.GenerateED25519)
	assert.Nil(t, err, err)

	tresp = Authenticate(t, rng, server, pubKey)
>>>>>>> d6f23a91
	assert.Less(t, 128, len(tresp.Cert), "%v", tresp.Cert)
	assert.Less(t, 128, len(tresp.Capublickey), "%v", tresp.Capublickey)

	pubParsed, _, _, _, err = ssh.ParseAuthorizedKey(tresp.Cert)
	err = agent.AddCertificates(privKey, pubParsed, 60)
	assert.Nil(t, err, err)

	pubKey, privKey, err = kcerts.MakeKeys(kcerts.GenerateRSA)
	assert.Nil(t, err, err)

	tresp = Authenticate(t, rng, server, pubKey)
	assert.Less(t, 128, len(tresp.Cert), "%v", tresp.Cert)
	assert.Less(t, 128, len(tresp.Capublickey), "%v", tresp.Capublickey)

	pubParsed, _, _, _, err = ssh.ParseAuthorizedKey(tresp.Cert)
	err = agent.AddCertificates(privKey, pubParsed, 60)
	assert.Nil(t, err, err)
}

// This is actually the real private key that gives you access to
// all of the NASA infrastructure, go use it.
//
// (joking of course, if your security scanner goes crazy on this,
// go read the comment a few paragraphs above).
var edTestCert = `-----BEGIN OPENSSH PRIVATE KEY-----
b3BlbnNzaC1rZXktdjEAAAAABG5vbmUAAAAEbm9uZQAAAAAAAAABAAAAMwAAAAtzc2gtZW
QyNTUxOQAAACDjOVZs0VjbcZ+1Bui+OlOoLxn57G7pqk6CdwEQxTQLxwAAAJhzXgcpc14H
KQAAAAtzc2gtZWQyNTUxOQAAACDjOVZs0VjbcZ+1Bui+OlOoLxn57G7pqk6CdwEQxTQLxw
AAAECpMUD96P39OuqM0tL8NI5nw30BZGm1Du7ILZSz/Sjv+eM5VmzRWNtxn7UG6L46U6gv
GfnsbumqToJ3ARDFNAvHAAAAEWNjb250YXZhbGxpQG5vcmFkAQIDBA==
-----END OPENSSH PRIVATE KEY-----`

func TestCAAuthED25519(t *testing.T) {
	rng := rand.New(srand.Source)

	server, err := New(rng, WithAuthURL("static-prefix"), WithCA([]byte(edTestCert)))
	assert.Nil(t, err, err)
	assert.NotNil(t, server)

	// Try to sign all the supported key types with the ED25519 certificate.
	pubKey, _, err := kcerts.MakeKeys(kcerts.GenerateDefault)
	assert.Nil(t, err, err)

	tresp := Authenticate(t, rng, server, pubKey)
	assert.Less(t, 80, len(tresp.Cert), "%v", tresp.Cert)
	assert.Less(t, 80, len(tresp.Capublickey), "%v", tresp.Capublickey)

	pubKey, _, err = kcerts.MakeKeys(kcerts.GenerateED25519)
	assert.Nil(t, err, err)

	tresp = Authenticate(t, rng, server, pubKey)
	assert.Less(t, 80, len(tresp.Cert), "%v", tresp.Cert)
	assert.Less(t, 80, len(tresp.Capublickey), "%v", tresp.Capublickey)

	pubKey, _, err = kcerts.MakeKeys(kcerts.GenerateRSA)
	assert.Nil(t, err, err)

<<<<<<< HEAD
	// ed25519 keys are significantly smaller.
	assert.Less(t, 80, len(tresp.Cert), tresp.Cert)
	assert.Less(t, 80, len(tresp.Capublickey), tresp.Capublickey)
=======
	tresp = Authenticate(t, rng, server, pubKey)
	assert.Less(t, 80, len(tresp.Cert), "%v", tresp.Cert)
	assert.Less(t, 80, len(tresp.Capublickey), "%v", tresp.Capublickey)
>>>>>>> d6f23a91
}<|MERGE_RESOLUTION|>--- conflicted
+++ resolved
@@ -79,11 +79,7 @@
 	assert.Nil(t, err, err)
 	assert.NotNil(t, server)
 
-<<<<<<< HEAD
-	tresp := Authenticate(t, rng, server)
-=======
 	tresp := Authenticate(t, rng, server, nil)
->>>>>>> d6f23a91
 	assert.Equal(t, 0, len(tresp.Cert), "%v", tresp.Cert)
 	assert.Equal(t, 0, len(tresp.Capublickey), "%v", tresp.Capublickey)
 }
@@ -159,9 +155,6 @@
 	assert.Nil(t, err, err)
 	assert.NotNil(t, server)
 
-<<<<<<< HEAD
-	tresp := Authenticate(t, rng, server)
-=======
 	agent, err := getAgent(t)
 	assert.Nil(t, err, err)
 	defer agent.Close()
@@ -182,7 +175,6 @@
 	assert.Nil(t, err, err)
 
 	tresp = Authenticate(t, rng, server, pubKey)
->>>>>>> d6f23a91
 	assert.Less(t, 128, len(tresp.Cert), "%v", tresp.Cert)
 	assert.Less(t, 128, len(tresp.Capublickey), "%v", tresp.Capublickey)
 
@@ -240,13 +232,7 @@
 	pubKey, _, err = kcerts.MakeKeys(kcerts.GenerateRSA)
 	assert.Nil(t, err, err)
 
-<<<<<<< HEAD
-	// ed25519 keys are significantly smaller.
-	assert.Less(t, 80, len(tresp.Cert), tresp.Cert)
-	assert.Less(t, 80, len(tresp.Capublickey), tresp.Capublickey)
-=======
 	tresp = Authenticate(t, rng, server, pubKey)
 	assert.Less(t, 80, len(tresp.Cert), "%v", tresp.Cert)
 	assert.Less(t, 80, len(tresp.Capublickey), "%v", tresp.Capublickey)
->>>>>>> d6f23a91
 }